--- conflicted
+++ resolved
@@ -330,17 +330,11 @@
                             print(f"    Currently searching: {list(agent.last_search_time.keys())}")
                 
                 print(f"Rounds completed: {round_num}")
-<<<<<<< HEAD
                 print(f"Total queries sent: {number_of_q}")
                 print(f"Total hits sent: {number_of_h}")
                 print(f"Total messages sent: {number_of_messages}")
                 print(f"Total transfers completed: {number_of_transfers}")
                 print(f"Success rate: {final_stats['completion_rate']:.1%}")
-=======
-                print(f"Total messages sent: {sum(result.get('total_messages', 0) for _ in range(1, round_num + 1))}")
-                print(f"Total transfers completed: {sum(result.get('total_transfers', 0) for _ in range(1, round_num + 1))}")
-                print(f"Success rate: {((FILE_PIECES * final_stats['total_nodes']) - final_stats['total_pieces_in_network'] + (FILE_PIECES * final_stats['total_nodes'])) / (FILE_PIECES * final_stats['total_nodes']) * 100:.1f}%")    
->>>>>>> eb17aa2d
             
     except Exception as e:
         print(f"Error running simulation: {e}")
